--- conflicted
+++ resolved
@@ -421,13 +421,9 @@
 
     if (!m_initialized)
     {
-<<<<<<< HEAD
         // It should be a different error code but
         // app_res_e doesn't have UNINITIALIZED error code
         return (app_lib_data_send_res_e)APP_RES_RESOURCE_UNAVAILABLE;
-=======
-        return APP_LIB_DATA_SEND_RES_UNINITIALIZED;
->>>>>>> 9b3fa0c6
     }
 
     if (sent_cb == NULL)
